import Link from 'next/link';
import { useState, useEffect } from 'react';

export default function Landing() {
  const [scrollY, setScrollY] = useState(0);
  const [mousePosition, setMousePosition] = useState({ x: 0, y: 0 });
  const [isVisible, setIsVisible] = useState(false);

  useEffect(() => {
    setIsVisible(true);
    
    const handleScroll = () => setScrollY(window.scrollY);
    const handleMouseMove = (e: MouseEvent) => {
      setMousePosition({ x: e.clientX, y: e.clientY });
    };

    window.addEventListener('scroll', handleScroll);
    window.addEventListener('mousemove', handleMouseMove);

    return () => {
      window.removeEventListener('scroll', handleScroll);
      window.removeEventListener('mousemove', handleMouseMove);
    };
  }, []);

  const parallaxOffset = scrollY * 0.5;

  return (
    <div className="min-h-screen bg-gradient-to-br from-slate-900 via-purple-900 to-slate-900 overflow-hidden">
      {/* Animated Background Elements */}
      <div className="fixed inset-0 overflow-hidden pointer-events-none">
        <div 
          className="absolute w-96 h-96 bg-purple-500 rounded-full mix-blend-multiply filter blur-3xl opacity-20 transition-transform duration-1000 ease-out"
          style={{
            top: '10%',
            left: '10%',
            transform: `translate(${mousePosition.x * 0.02}px, ${mousePosition.y * 0.02}px)`,
            animation: 'blob 7s infinite'
          }}
        />
        <div 
          className="absolute w-96 h-96 bg-blue-500 rounded-full mix-blend-multiply filter blur-3xl opacity-20 transition-transform duration-1000 ease-out"
          style={{
            top: '50%',
            right: '10%',
            transform: `translate(${mousePosition.x * -0.015}px, ${mousePosition.y * 0.015}px)`,
            animation: 'blob 7s infinite 2s'
          }}
        />
        <div 
          className="absolute w-96 h-96 bg-pink-500 rounded-full mix-blend-multiply filter blur-3xl opacity-20 transition-transform duration-1000 ease-out"
          style={{
            bottom: '10%',
            left: '50%',
            transform: `translate(${mousePosition.x * 0.01}px, ${mousePosition.y * -0.01}px)`,
            animation: 'blob 7s infinite 4s'
          }}
        />
      </div>

      {/* Hero Section */}
      <div className="relative container mx-auto px-6 pt-20 pb-32">
        <div 
          className={`text-center mb-20 transition-all duration-1000 ${isVisible ? 'opacity-100 translate-y-0' : 'opacity-0 translate-y-10'}`}
          style={{ transform: `translateY(${parallaxOffset * 0.3}px)` }}
        >
          <div className="inline-block mb-6" style={{ animation: 'float 3s ease-in-out infinite' }}>
            <div className="px-4 py-2 rounded-full bg-gradient-to-r from-purple-500/20 to-pink-500/20 border border-purple-500/30 backdrop-blur-sm">
              <span className="text-purple-300 text-sm font-medium">✨ Your Gateway to Excellence</span>
            </div>
          </div>
          
          <h1 className="text-5xl sm:text-7xl font-extrabold text-transparent bg-clip-text bg-gradient-to-r from-purple-400 via-pink-400 to-blue-400 leading-tight mb-6">
            Welcome to Our Platform
          </h1>
          
          <p className="text-xl sm:text-2xl text-gray-300 max-w-3xl mx-auto mb-8">
<<<<<<< HEAD
            Discover amazing test Bok ok and manage your inventory efficiently — all in one place.
=======
            Discover amazing test Boks ok and manage your inventory efficiently — all in one place.
>>>>>>> 138206c6
          </p>

          <div className="flex items-center justify-center gap-2 text-sm text-gray-400">
            <div className="flex items-center gap-1">
              <div className="w-2 h-2 bg-green-400 rounded-full" style={{ animation: 'pulse 2s cubic-bezier(0.4, 0, 0.6, 1) infinite' }}></div>
              <span>1000+ Books</span>
            </div>
            <span>•</span>
            <div className="flex items-center gap-1">
              <div className="w-2 h-2 bg-blue-400 rounded-full" style={{ animation: 'pulse 2s cubic-bezier(0.4, 0, 0.6, 1) infinite 0.5s' }}></div>
              <span>Secure Access</span>
            </div>
            <span>•</span>
            <div className="flex items-center gap-1">
              <div className="w-2 h-2 bg-purple-400 rounded-full" style={{ animation: 'pulse 2s cubic-bezier(0.4, 0, 0.6, 1) infinite 1s' }}></div>
              <span>Real-time Updates</span>
            </div>
          </div>
        </div>

        {/* Main Feature Cards */}
        <div className="grid grid-cols-1 lg:grid-cols-2 gap-8 max-w-6xl mx-auto">
          {/* Book Collection Card */}
          <div
            className={`group relative bg-gradient-to-br from-purple-900/50 to-blue-900/50 rounded-3xl p-8 backdrop-blur-xl border border-purple-500/20 hover:border-purple-500/40 transition-all duration-500 hover:scale-105 hover:shadow-2xl hover:shadow-purple-500/20 ${isVisible ? 'opacity-100 translate-y-0' : 'opacity-0 translate-y-10'}`}
            style={{ 
              transform: `translateY(${parallaxOffset * 0.1}px)`,
              transitionDelay: '200ms'
            }}
          >
            {/* Glow Effect */}
            <div className="absolute inset-0 bg-gradient-to-r from-purple-500/0 via-purple-500/10 to-purple-500/0 rounded-3xl opacity-0 group-hover:opacity-100 transition-opacity duration-500" />
            
            <div className="relative text-center">
              <div className="w-20 h-20 bg-gradient-to-br from-purple-500 to-pink-500 rounded-2xl flex items-center justify-center mx-auto mb-6 transform group-hover:rotate-12 transition-transform duration-500 shadow-lg shadow-purple-500/50">
                <svg className="w-10 h-10 text-white" fill="currentColor" viewBox="0 0 24 24">
                  <path d="M4 3a1 1 0 00-1 1v16a1 1 0 001 1h16a1 1 0 001-1V4a1 1 0 00-1-1H4zm1 2h14v14H5V5z"/>
                  <path d="M6 7h12v2H6V7zm0 4h12v2H6v-2zm0 4h8v2H6v-2z"/>
                </svg>
              </div>
              
              <h2 className="text-3xl font-bold text-white mb-4 group-hover:text-purple-300 transition-colors">
                Book Collection
              </h2>
              
              <p className="text-gray-300 mb-6 text-lg leading-relaxed">
                Explore hundreds of carefully curated books across different genres. From fiction to poetry, 
                historical novels to contemporary works — find your next favorite read.
              </p>
              
              <div className="space-y-3 mb-8">
                {['No account needed', 'Instant access to full collection', 'Detailed book information & reviews'].map((feature, idx) => (
                  <div 
                    key={idx}
                    className="flex items-center justify-center gap-2 text-gray-400 group-hover:text-purple-300 transition-colors"
                  >
                    <div className="w-2 h-2 bg-gradient-to-r from-purple-400 to-pink-400 rounded-full" style={{ animation: 'pulse 2s cubic-bezier(0.4, 0, 0.6, 1) infinite' }} />
                    <span>{feature}</span>
                  </div>
                ))}
              </div>

              <Link 
                href="/books"
                className="relative inline-flex items-center gap-2 px-8 py-4 rounded-xl bg-gradient-to-r from-purple-600 to-pink-600 text-white font-semibold shadow-lg shadow-purple-500/50 hover:shadow-purple-500/80 transition-all duration-300 hover:scale-110 group/btn overflow-hidden"
              >
                <span className="relative z-10 flex items-center gap-2">
                  Browse Books
                  <svg className="w-5 h-5 group-hover/btn:translate-x-1 transition-transform" fill="currentColor" viewBox="0 0 20 20">
                    <path fillRule="evenodd" d="M10.293 3.293a1 1 0 011.414 0l6 6a1 1 0 010 1.414l-6 6a1 1 0 01-1.414-1.414L14.586 11H3a1 1 0 110-2h11.586l-4.293-4.293a1 1 0 010-1.414z" clipRule="evenodd"/>
                  </svg>
                </span>
                <div className="absolute inset-0 bg-gradient-to-r from-pink-600 to-purple-600 opacity-0 group-hover/btn:opacity-100 transition-opacity" />
              </Link>
            </div>
          </div>

          {/* Inventory Management Card */}
          <div
            className={`group relative bg-gradient-to-br from-blue-900/50 to-emerald-900/50 rounded-3xl p-8 backdrop-blur-xl border border-blue-500/20 hover:border-blue-500/40 transition-all duration-500 hover:scale-105 hover:shadow-2xl hover:shadow-blue-500/20 ${isVisible ? 'opacity-100 translate-y-0' : 'opacity-0 translate-y-10'}`}
            style={{ 
              transform: `translateY(${parallaxOffset * 0.1}px)`,
              transitionDelay: '400ms'
            }}
          >
            {/* Glow Effect */}
            <div className="absolute inset-0 bg-gradient-to-r from-blue-500/0 via-blue-500/10 to-blue-500/0 rounded-3xl opacity-0 group-hover:opacity-100 transition-opacity duration-500" />
            
            <div className="relative text-center">
              <div className="w-20 h-20 bg-gradient-to-br from-blue-500 to-emerald-500 rounded-2xl flex items-center justify-center mx-auto mb-6 transform group-hover:rotate-12 transition-transform duration-500 shadow-lg shadow-blue-500/50">
                <svg className="w-10 h-10 text-white" fill="currentColor" viewBox="0 0 20 20">
                  <path d="M4 3a1 1 0 00-1 1v3h14V4a1 1 0 00-1-1H4z"/>
                  <path d="M3 9v7a1 1 0 001 1h12a1 1 0 001-1V9H3zm3 2h2v3H6v-3zm4 0h2v3h-2v-3zm4 0h2v3h-2v-3z"/>
                </svg>
              </div>
              
              <h2 className="text-3xl font-bold text-white mb-4 group-hover:text-blue-300 transition-colors">
                Inventory Management
              </h2>
              
              <p className="text-gray-300 mb-6 text-lg leading-relaxed">
                Keep stock accurate, move products between warehouses, and get the insights you need — 
                without the complexity. Built for small teams and solo operators.
              </p>
              
              <div className="space-y-3 mb-8">
                {['Secure authentication & role-based access', 'Multi-warehouse stock management', 'Detailed analytics & audit logs'].map((feature, idx) => (
                  <div 
                    key={idx}
                    className="flex items-center justify-center gap-2 text-gray-400 group-hover:text-blue-300 transition-colors"
                  >
                    <div className="w-2 h-2 bg-gradient-to-r from-blue-400 to-emerald-400 rounded-full" style={{ animation: 'pulse 2s cubic-bezier(0.4, 0, 0.6, 1) infinite' }} />
                    <span>{feature}</span>
                  </div>
                ))}
              </div>

              <div className="flex items-center justify-center gap-3">
                <Link 
                  href="/login"
                  className="relative inline-flex items-center px-6 py-3 rounded-xl bg-gradient-to-r from-blue-600 to-emerald-600 text-white font-semibold shadow-lg shadow-blue-500/50 hover:shadow-blue-500/80 transition-all duration-300 hover:scale-110 overflow-hidden group/btn"
                >
                  <span className="relative z-10">Sign In</span>
                  <div className="absolute inset-0 bg-gradient-to-r from-emerald-600 to-blue-600 opacity-0 group-hover/btn:opacity-100 transition-opacity" />
                </Link>
                
                <Link 
                  href="/register"
                  className="inline-flex items-center px-6 py-3 rounded-xl bg-white/10 backdrop-blur-sm border border-white/20 text-white font-semibold hover:bg-white/20 transition-all duration-300 hover:scale-110"
                >
                  Register
                </Link>
              </div>
            </div>
          </div>
        </div>
      </div>

      {/* Features Section */}
      <div className="relative py-20 bg-black/20 backdrop-blur-sm border-y border-white/10">
        <div className="container mx-auto px-6">
          <div className="text-center mb-16">
            <h2 className="text-4xl font-bold text-transparent bg-clip-text bg-gradient-to-r from-blue-400 to-purple-400 mb-4">
              Why Choose Our Platform?
            </h2>
            <p className="text-gray-400 text-lg">Everything you need in one convenient location</p>
          </div>
          
          <div className="grid grid-cols-1 md:grid-cols-3 gap-8 max-w-5xl mx-auto">
            {[
              {
                icon: (
                  <path fillRule="evenodd" d="M6.267 3.455a3.066 3.066 0 001.745-.723 3.066 3.066 0 013.976 0 3.066 3.066 0 001.745.723 3.066 3.066 0 012.812 2.812c.051.643.304 1.254.723 1.745a3.066 3.066 0 010 3.976 3.066 3.066 0 00-.723 1.745 3.066 3.066 0 01-2.812 2.812 3.066 3.066 0 00-1.745.723 3.066 3.066 0 01-3.976 0 3.066 3.066 0 00-1.745-.723 3.066 3.066 0 01-2.812-2.812 3.066 3.066 0 00-.723-1.745 3.066 3.066 0 010-3.976 3.066 3.066 0 00.723-1.745 3.066 3.066 0 012.812-2.812zm7.44 5.252a1 1 0 00-1.414-1.414L9 10.586 7.707 9.293a1 1 0 00-1.414 1.414l2 2a1 1 0 001.414 0l4-4z" clipRule="evenodd"/>
                ),
                title: 'Easy to Use',
                desc: 'Intuitive interface designed for both casual browsers and professional managers',
                color: 'from-blue-500 to-cyan-500'
              },
              {
                icon: (
                  <path fillRule="evenodd" d="M2.166 4.999A11.954 11.954 0 0010 1.944 11.954 11.954 0 0017.834 5c.11.65.166 1.32.166 2.001 0 5.225-3.34 9.67-8 11.317C5.34 16.67 2 12.225 2 7c0-.682.057-1.35.166-2.001zm11.541 3.708a1 1 0 00-1.414-1.414L9 10.586 7.707 9.293a1 1 0 00-1.414 1.414l2 2a1 1 0 001.414 0l4-4z" clipRule="evenodd"/>
                ),
                title: 'Secure & Reliable',
                desc: 'Enterprise-grade security with data protection and reliable uptime',
                color: 'from-emerald-500 to-green-500'
              },
              {
                icon: (
                  <path fillRule="evenodd" d="M11.3 1.046A1 1 0 0112 2v5h4a1 1 0 01.82 1.573l-7 10A1 1 0 018 18v-5H4a1 1 0 01-.82-1.573l7-10a1 1 0 011.12-.38z" clipRule="evenodd"/>
                ),
                title: 'Fast & Efficient',
                desc: 'Optimized performance with quick loading times and responsive design',
                color: 'from-purple-500 to-pink-500'
              }
            ].map((feature, idx) => (
              <div 
                key={idx}
                className="group relative bg-white/5 backdrop-blur-sm rounded-2xl p-8 border border-white/10 hover:border-white/20 transition-all duration-500 hover:scale-105 hover:bg-white/10"
              >
                <div className={`w-16 h-16 bg-gradient-to-br ${feature.color} rounded-xl flex items-center justify-center mx-auto mb-4 transform group-hover:rotate-12 transition-transform duration-500 shadow-lg`}>
                  <svg className="w-8 h-8 text-white" fill="currentColor" viewBox="0 0 20 20">
                    {feature.icon}
                  </svg>
                </div>
                <h3 className="text-xl font-semibold text-white mb-2">{feature.title}</h3>
                <p className="text-gray-400">{feature.desc}</p>
              </div>
            ))}
          </div>
        </div>
      </div>

      <style jsx>{`
        @keyframes blob {
          0%, 100% { transform: translate(0, 0) scale(1); }
          33% { transform: translate(30px, -50px) scale(1.1); }
          66% { transform: translate(-20px, 20px) scale(0.9); }
        }
        
        @keyframes float {
          0%, 100% { transform: translateY(0px); }
          50% { transform: translateY(-10px); }
        }
        
        @keyframes pulse {
          0%, 100% { opacity: 1; }
          50% { opacity: .5; }
        }
      `}</style>
    </div>
  );
}<|MERGE_RESOLUTION|>--- conflicted
+++ resolved
@@ -75,11 +75,7 @@
           </h1>
           
           <p className="text-xl sm:text-2xl text-gray-300 max-w-3xl mx-auto mb-8">
-<<<<<<< HEAD
-            Discover amazing test Bok ok and manage your inventory efficiently — all in one place.
-=======
             Discover amazing test Boks ok and manage your inventory efficiently — all in one place.
->>>>>>> 138206c6
           </p>
 
           <div className="flex items-center justify-center gap-2 text-sm text-gray-400">
